--- conflicted
+++ resolved
@@ -68,13 +68,9 @@
         types_or: [yaml, markdown, html, css, scss, javascript, json]
         args: [--prose-wrap=always]
 
-<<<<<<< HEAD
-  - repo: https://github.com/astral-sh/ruff-pre-commit
-    rev: "v0.4.1"
-=======
+    
   - repo: https://github.com/pre-commit/mirrors-mypy
     rev: "v1.9.0"
->>>>>>> 06eceda1
     hooks:
       - id: mypy
         files: src|tests
@@ -139,10 +135,6 @@
     hooks:
       - id: auto-walrus
 
-<<<<<<< HEAD
-  - repo: https://github.com/shssoichiro/oxipng
-    rev: v9.1.0
-=======
   # uncomment locally if needed, currently needs rust version not available on pre-commit.ci
   #  - repo: https://github.com/shssoichiro/oxipng
   #    rev: v9.0.0
@@ -151,7 +143,6 @@
 
   - repo: https://github.com/astral-sh/ruff-pre-commit
     rev: "v0.4.1"
->>>>>>> 06eceda1
     hooks:
       - id: ruff
         types_or: [python, pyi, jupyter]
